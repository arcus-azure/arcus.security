---
title: "Home"
layout: default
---

# Installation

We provide a NuGet package per provider and area.

Here is how you install all Arcus Security packages
```shell
PM > Install-Package Arcus.Security.All
```

Here is how you consume secrets for Azure Key Vault:
```shell
PM > Install-Package Arcus.Security.Providers.AzureKeyVault
```

# Features
- **Using a Secret Store**
  - [What is it?](features/secrets/secret-store-integration)
  - Providers
    - [Azure Key Vault](features/secret-store/provider/key-vault)
    - [Configuration](features/secret-store/provider/configuration)
    - [Environment variables](features/secret-store/provider/environment-variables)
  - [Creating your own secret provider](features/secrets/create-new-secret-source)
- **Interacting with Secrets**
    - [General](features/secrets/general)
<<<<<<< HEAD
    - [Consume from Azure Key Vault](features/secrets/consume-from-key-vault)
    - [Authenticate with Azure Key Vault](features/auth/azure-key-vault)
=======
    - [Secret store integration](features/secret-store/)
      - [Create new secret provider](features/secret-store/create-new-secret-provider)
    - [Consume from Azure Key Vault](features/secrets/consume-from-key-vault)
        - [Key Vault secret provider](features/secret-store/provider/key-vault)
- **Authentication**
    - [Azure Key Vault](features/auth/azure-key-vault)
>>>>>>> 4acccf41

# License
This is licensed under The MIT License (MIT). Which means that you can use, copy, modify, merge, publish, distribute, sublicense, and/or sell copies of the web application. But you always need to state that Codit is the original author of this web application.

*[Full license here](https://github.com/arcus-azure/arcus.security/blob/master/LICENSE)*

# Older versions

- [v1.1.0](v1.1.0)
- [v1.0.0](v1.0.0)
- [v0.4.0](v0.4.0)
- [v0.3.0](v0.3.0)
- [v0.2.0](v0.2.0)
- [v0.1.0](v0.1.0)<|MERGE_RESOLUTION|>--- conflicted
+++ resolved
@@ -19,7 +19,7 @@
 
 # Features
 - **Using a Secret Store**
-  - [What is it?](features/secrets/secret-store-integration)
+  - [What is it?](features/secret-store/)
   - Providers
     - [Azure Key Vault](features/secret-store/provider/key-vault)
     - [Configuration](features/secret-store/provider/configuration)
@@ -27,17 +27,8 @@
   - [Creating your own secret provider](features/secrets/create-new-secret-source)
 - **Interacting with Secrets**
     - [General](features/secrets/general)
-<<<<<<< HEAD
     - [Consume from Azure Key Vault](features/secrets/consume-from-key-vault)
     - [Authenticate with Azure Key Vault](features/auth/azure-key-vault)
-=======
-    - [Secret store integration](features/secret-store/)
-      - [Create new secret provider](features/secret-store/create-new-secret-provider)
-    - [Consume from Azure Key Vault](features/secrets/consume-from-key-vault)
-        - [Key Vault secret provider](features/secret-store/provider/key-vault)
-- **Authentication**
-    - [Azure Key Vault](features/auth/azure-key-vault)
->>>>>>> 4acccf41
 
 # License
 This is licensed under The MIT License (MIT). Which means that you can use, copy, modify, merge, publish, distribute, sublicense, and/or sell copies of the web application. But you always need to state that Codit is the original author of this web application.
