---
title: "Arcus - Security"
layout: default
slug: /
sidebar_label: Welcome
sidebar_position: 1
---

# Installation

We provide a NuGet package per provider and area.

Here is how you install all Arcus Security packages
```shell
PM > Install-Package Arcus.Security.All
```

Here is how you consume secrets for Azure Key Vault:
```shell
PM > Install-Package Arcus.Security.Providers.AzureKeyVault
```

# Features
- **Using a Secret Store**
<<<<<<< HEAD
  - [What is it?](./features/secret-store/index.md)
  - Providers
    - [Azure Key Vault](./features/secret-store/provider/key-vault.md)
    - [Command line arguments](./features/secret-store/provider/cmd-line.md)
    - [Configuration](./features/secret-store/provider/configuration.md)
    - [Docker secrets](./features/secret-store/provider/docker-secrets.md)
    - [Environment variables](./features/secret-store/provider/environment-variables.md)
    - [HashiCorp Vault](./features/secret-store/provider/hashicorp-vault.md)
    - [User Secrets](./features/secret-store/provider/user-secrets.md)
  - [Creating your own secret provider](./features/secret-store/create-new-secret-provider.md)
=======
  - [What is it?](features/secret-store/)
  - [Use within Azure Functions](features/secret-store/azure-functions)
  - Providers
    - [Azure Key Vault](features/secret-store/provider/key-vault)
    - [Command line arguments](features/secret-store/provider/cmd-line)
    - [Configuration](features/secret-store/provider/configuration)
    - [Docker secrets](features/secret-store/provider/docker-secrets)
    - [Environment variables](features/secret-store/provider/environment-variables)
    - [HashiCorp Vault](features/secret-store/provider/hashicorp-vault)
    - [User Secrets](features/secret-store/provider/user-secrets)
  - Advanced
    - [Retrieve specific secret provider](features/secret-store/named-secret-providers)
    - [Creating your own secret provider](features/secret-store/create-new-secret-provider)
>>>>>>> 42df2ea0
- **Interacting with Secrets**
    - [General](./features/secrets/general.md)
    - [Consume from Azure Key Vault](./features/secrets/consume-from-key-vault.md)
    - [Authenticate with Azure Key Vault](./features/auth/azure-key-vault.md)

# License
This is licensed under The MIT License (MIT). Which means that you can use, copy, modify, merge, publish, distribute, sublicense, and/or sell copies of the web application. But you always need to state that Codit is the original author of this web application.

*[Full license here](https://github.com/arcus-azure/arcus.security/blob/master/LICENSE)*<|MERGE_RESOLUTION|>--- conflicted
+++ resolved
@@ -22,8 +22,8 @@
 
 # Features
 - **Using a Secret Store**
-<<<<<<< HEAD
   - [What is it?](./features/secret-store/index.md)
+  - [Use within Azure Functions](./features/secret-store/azure-functions.md)
   - Providers
     - [Azure Key Vault](./features/secret-store/provider/key-vault.md)
     - [Command line arguments](./features/secret-store/provider/cmd-line.md)
@@ -32,22 +32,9 @@
     - [Environment variables](./features/secret-store/provider/environment-variables.md)
     - [HashiCorp Vault](./features/secret-store/provider/hashicorp-vault.md)
     - [User Secrets](./features/secret-store/provider/user-secrets.md)
-  - [Creating your own secret provider](./features/secret-store/create-new-secret-provider.md)
-=======
-  - [What is it?](features/secret-store/)
-  - [Use within Azure Functions](features/secret-store/azure-functions)
-  - Providers
-    - [Azure Key Vault](features/secret-store/provider/key-vault)
-    - [Command line arguments](features/secret-store/provider/cmd-line)
-    - [Configuration](features/secret-store/provider/configuration)
-    - [Docker secrets](features/secret-store/provider/docker-secrets)
-    - [Environment variables](features/secret-store/provider/environment-variables)
-    - [HashiCorp Vault](features/secret-store/provider/hashicorp-vault)
-    - [User Secrets](features/secret-store/provider/user-secrets)
   - Advanced
-    - [Retrieve specific secret provider](features/secret-store/named-secret-providers)
-    - [Creating your own secret provider](features/secret-store/create-new-secret-provider)
->>>>>>> 42df2ea0
+    - [Retrieve specific secret provider](./features/secret-store/named-secret-providers.md)
+    - [Creating your own secret provider](./features/secret-store/create-new-secret-provider.md)
 - **Interacting with Secrets**
     - [General](./features/secrets/general.md)
     - [Consume from Azure Key Vault](./features/secrets/consume-from-key-vault.md)
