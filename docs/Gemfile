source 'https://rubygems.org'
<<<<<<< HEAD
gem 'github-pages', '>= 214', group: :jekyll_plugins
gem 'nokogiri', '>= 1.11.0'
gem 'jekyll-redirect-from', group: :jekyll_plugins
=======
gem 'github-pages', '>= 207', group: :jekyll_plugins
gem 'nokogiri', '>= 1.11.4'
gem 'jekyll-redirect-from', '>= 0.15.0', group: :jekyll_plugins
>>>>>>> b79d1b18
<|MERGE_RESOLUTION|>--- conflicted
+++ resolved
@@ -1,10 +1,4 @@
 source 'https://rubygems.org'
-<<<<<<< HEAD
 gem 'github-pages', '>= 214', group: :jekyll_plugins
-gem 'nokogiri', '>= 1.11.0'
-gem 'jekyll-redirect-from', group: :jekyll_plugins
-=======
-gem 'github-pages', '>= 207', group: :jekyll_plugins
 gem 'nokogiri', '>= 1.11.4'
-gem 'jekyll-redirect-from', '>= 0.15.0', group: :jekyll_plugins
->>>>>>> b79d1b18
+gem 'jekyll-redirect-from', group: :jekyll_plugins