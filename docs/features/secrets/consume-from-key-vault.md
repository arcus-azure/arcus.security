--- conflicted
+++ resolved
@@ -12,10 +12,6 @@
 var keyVaultSecretProvider = new KeyVaultSecretProvider(vaultAuthentication, vaultConfiguration)
 ```
 
-<<<<<<< HEAD
-You can find a list of supported authentication schemes for Azure Key Vault [here](./../auth/azure-key-vault).
-=======
 You can find a list of supported authentication schemes for Azure Key Vault [here](./../../features/auth/azure-key-vault).
->>>>>>> 27cb004c
 
 [&larr; back](/)