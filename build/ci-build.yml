name: $(date:yyyyMMdd)$(rev:.r)

trigger:
  branches:
    include:
    - master
  paths:
    include:
    - src/*

pr:
  paths:
    include:
    - src/*
    - build/ci-build.yml

resources:
  repositories:
<<<<<<< HEAD
  - repository: templates
    type: github
    name: arcus-azure/azure-devops-templates
    endpoint: arcus-azure

=======
    - repository: templates
      type: github
      name: arcus-azure/azure-devops-templates
      endpoint: arcus-azure
>>>>>>> 26d98aa2

variables:
  # 'Arcus_ServicePrincipal_AccessKey' is added as secret on build in Azure DevOps
  - group: 'Arcus Security - Integration Testing'
  - group: 'Arcus - GitHub Package Registry'
  - group: 'Build Configuration'
  # Always use fixed version for .NET Core SDK
  - name: 'DotNet.Sdk.Version'
    value: '2.2.105'
  - name: 'Project'
    value: 'Arcus.Security'
    # 'Package.Version.ManualTrigger' is added as queue-time variable on build in Azure DevOps

stages:
  - stage: Build
    jobs:
      - job: Compile
        pool:
          vmImage: 'ubuntu-16.04'
        steps:
          - template: 'nuget/determine-pr-version.yml@templates'
            parameters:
              manualTriggerVersion: $(Package.Version.ManualTrigger)
          - task: DotNetCoreInstaller@0
            displayName: 'Import .NET Core SDK ($(DotNet.Sdk.Version))'
            inputs:
              version: '$(DotNet.Sdk.Version)'
          - task: DotNetCoreCLI@2
            displayName: 'Compile'
            inputs:
              projects: 'src/*.sln'
              arguments: '--configuration $(Build.Configuration) --version-suffix $(packageVersion)'
          - task: CopyFiles@2
            displayName: 'Copy build artifacts'
            inputs:
              contents: '**/?(bin|obj)/**'
              targetFolder: '$(Pipeline.Workspace)/build'
          - task: PublishPipelineArtifact@0
            displayName: 'Publish build artifacts'
            inputs:
              targetPath: '$(Pipeline.Workspace)/build'
              artifactName: Build

  - stage: UnitTests
    displayName: Unit Tests
    dependsOn: Build
    condition: succeeded()
    jobs:
      - job: UnitTests
        displayName: 'Run unit tests'
        pool:
          vmImage: 'ubuntu-16.04'
        steps:
          - task: DownloadPipelineArtifact@2
            displayName: 'Download build artifacts'
            inputs:
              artifact: 'Build'
              path: '$(Build.SourcesDirectory)'
          - template: test/run-unit-tests.yml@templates
            parameters:
              dotnetSdkVersion: '$(DotNet.Sdk.Version)'
              projectName: '$(Project).Tests.Unit'

  - stage: IntegrationTests
    displayName: Integration Tests
    dependsOn: Build
    condition: succeeded()
    jobs:
      - job: IntegrationTests
        displayName: 'Run integration tests'
        pool:
          vmImage: 'ubuntu-16.04'
        steps:
          - task: DownloadPipelineArtifact@2
            displayName: 'Download build artifacts'
            inputs:
              artifact: 'Build'
              path: '$(Build.SourcesDirectory)'
<<<<<<< HEAD
          - template: test/run-integration-tests.yml@templates
            parameters:
              dotnetSdkVersion: '$(DotNet.Sdk.Version)'
              projectName: '$(Project).Tests.Integration'
=======
          - task: DotNetCoreInstaller@0
            displayName: 'Import .NET Core SDK ($(DotNet.Sdk.Version))'
            inputs:
              version: '$(DotNet.Sdk.Version)'
          - task: qetza.replacetokens.replacetokens-task.replacetokens@3
            displayName: 'Replace integration test tokens'
            inputs:
              rootDirectory: 'src/$(Project).Tests.Integration/'
              targetFiles: 'appsettings.json'
              encoding: 'auto'
              writeBOM: true
              actionOnMissing: 'fail'
              keepToken: false
              tokenPrefix: '#{'
              tokenSuffix: '}#'
          - task: DotNetCoreCLI@2
            displayName: 'Run integration tests'
            inputs:
              command: test
              projects: 'src/**/$(Project).Tests.Integration.csproj'
              arguments: '--configuration $(Build.Configuration)'
              nobuild: true
              publishTestResults: true

  - stage: ReleaseToMyget
    displayName: 'Release to MyGet'
    dependsOn:
      - UnitTests
      - IntegrationTests
    condition: succeeded()
    jobs:
      - job: PushToMyGet
        displayName: 'Push to MyGet'
        pool:
          vmImage: 'ubuntu-16.04'
        steps:
          - task: DownloadPipelineArtifact@2
            displayName: 'Download build artifacts'
            inputs:
              artifact: 'Build'
              path: '$(Build.SourcesDirectory)'
          - template: build/nuget/publish-preview-package.yml@templates
>>>>>>> 26d98aa2
<|MERGE_RESOLUTION|>--- conflicted
+++ resolved
@@ -16,18 +16,10 @@
 
 resources:
   repositories:
-<<<<<<< HEAD
-  - repository: templates
-    type: github
-    name: arcus-azure/azure-devops-templates
-    endpoint: arcus-azure
-
-=======
     - repository: templates
       type: github
       name: arcus-azure/azure-devops-templates
       endpoint: arcus-azure
->>>>>>> 26d98aa2
 
 variables:
   # 'Arcus_ServicePrincipal_AccessKey' is added as secret on build in Azure DevOps
@@ -106,35 +98,10 @@
             inputs:
               artifact: 'Build'
               path: '$(Build.SourcesDirectory)'
-<<<<<<< HEAD
           - template: test/run-integration-tests.yml@templates
             parameters:
               dotnetSdkVersion: '$(DotNet.Sdk.Version)'
               projectName: '$(Project).Tests.Integration'
-=======
-          - task: DotNetCoreInstaller@0
-            displayName: 'Import .NET Core SDK ($(DotNet.Sdk.Version))'
-            inputs:
-              version: '$(DotNet.Sdk.Version)'
-          - task: qetza.replacetokens.replacetokens-task.replacetokens@3
-            displayName: 'Replace integration test tokens'
-            inputs:
-              rootDirectory: 'src/$(Project).Tests.Integration/'
-              targetFiles: 'appsettings.json'
-              encoding: 'auto'
-              writeBOM: true
-              actionOnMissing: 'fail'
-              keepToken: false
-              tokenPrefix: '#{'
-              tokenSuffix: '}#'
-          - task: DotNetCoreCLI@2
-            displayName: 'Run integration tests'
-            inputs:
-              command: test
-              projects: 'src/**/$(Project).Tests.Integration.csproj'
-              arguments: '--configuration $(Build.Configuration)'
-              nobuild: true
-              publishTestResults: true
 
   - stage: ReleaseToMyget
     displayName: 'Release to MyGet'
@@ -153,5 +120,4 @@
             inputs:
               artifact: 'Build'
               path: '$(Build.SourcesDirectory)'
-          - template: build/nuget/publish-preview-package.yml@templates
->>>>>>> 26d98aa2
+          - template: build/nuget/publish-preview-package.yml@templates