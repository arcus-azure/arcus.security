﻿using System;
using System.Net;
using System.Threading.Tasks;
using Arcus.Security.Providers.AzureKeyVault.Authentication.Interfaces;
using Arcus.Security.Providers.AzureKeyVault.Configuration.Interfaces;
using Arcus.Security.Secrets.Core.Exceptions;
using Arcus.Security.Secrets.Core.Interfaces;
using GuardNet;
using Microsoft.Azure.KeyVault;
using Microsoft.Azure.KeyVault.Models;

namespace Arcus.Security.Secrets.AzureKeyVault
{
    /// <summary>
    /// Secret key provider that connects to Azure Key Vault
    /// </summary>
    public class KeyVaultSecretProvider : ISecretProvider
    {
        private readonly IKeyVaultAuthenticator _authenticator;
        private readonly IKeyVaultConfiguration _vaultConfiguration;
        private KeyVaultClient _keyVaultClient;
        
        /// <summary>
        /// Uri of the vault
        /// </summary>
        public string VaultUri { get; }

        /// <summary>
        /// Creates an Azure Key Vault Secret provider, connected to a specific Azure Key Vault
        /// </summary>
        /// <param name="authenticator">The requested authentication type for connecting to the Azure Key Vault instance</param>
        /// <param name="vaultConfiguration">Configuration related to the Azure Key Vault instance to use</param>
        public KeyVaultSecretProvider(IKeyVaultAuthenticator authenticator, IKeyVaultConfiguration vaultConfiguration)
        {
            Guard.NotNull(vaultConfiguration, nameof(vaultConfiguration));
            Guard.NotNull(authenticator, nameof(authenticator));

            VaultUri = $"{vaultConfiguration.VaultUri.Scheme}://{vaultConfiguration.VaultUri.Host}";

            _vaultConfiguration = vaultConfiguration;
            _authenticator = authenticator;
        }

        /// <summary>
        /// Gets the secret from Key Vault, using the right secret name
        /// </summary>
        /// <param name="secretName">The secret name</param>
        /// <returns>The value, stored in Key Vault</returns>
        /// <exception cref="SecretNotFoundException">The secret was not found, using the given name</exception>
        public async Task<string> Get(string secretName)
        {
            Guard.NotNullOrEmpty(secretName, nameof(secretName));
            try
            {
                var keyVaultClient = await GetClientAsync();
<<<<<<< HEAD
                SecretBundle secretBundle = 
                    await Policy.Handle<KeyVaultErrorException>(ex => ex.Response.StatusCode == HttpStatusCode.TooManyRequests)
                                .WaitAndRetryAsync(5, attempt => TimeSpan.FromSeconds(Math.Pow(2, attempt - 1)))
                                .ExecuteAsync(() => keyVaultClient.GetSecretAsync(VaultUri, secretName));
                
=======
                var secretBundle = await keyVaultClient.GetSecretAsync(VaultUri, secretName);
>>>>>>> 3a513a20
                return secretBundle?.Value;
            }
            catch (KeyVaultErrorException keyVaultErrorException)
            {
                if (keyVaultErrorException.Response.StatusCode == HttpStatusCode.NotFound)
                {
                    throw new SecretNotFoundException(secretName, keyVaultErrorException);
                }

                throw;
            }
        }

        private async Task<KeyVaultClient> GetClientAsync()
        {
            if (_keyVaultClient == null)
            {
                _keyVaultClient = await _authenticator.Authenticate();
            }

            return _keyVaultClient;
        }
    }
}<|MERGE_RESOLUTION|>--- conflicted
+++ resolved
@@ -53,15 +53,11 @@
             try
             {
                 var keyVaultClient = await GetClientAsync();
-<<<<<<< HEAD
                 SecretBundle secretBundle = 
                     await Policy.Handle<KeyVaultErrorException>(ex => ex.Response.StatusCode == HttpStatusCode.TooManyRequests)
                                 .WaitAndRetryAsync(5, attempt => TimeSpan.FromSeconds(Math.Pow(2, attempt - 1)))
                                 .ExecuteAsync(() => keyVaultClient.GetSecretAsync(VaultUri, secretName));
                 
-=======
-                var secretBundle = await keyVaultClient.GetSecretAsync(VaultUri, secretName);
->>>>>>> 3a513a20
                 return secretBundle?.Value;
             }
             catch (KeyVaultErrorException keyVaultErrorException)
