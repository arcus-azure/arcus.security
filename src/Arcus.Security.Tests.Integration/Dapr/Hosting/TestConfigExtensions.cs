﻿using System;
using System.Collections.Generic;
using System.IO;
using GuardNet;
using Microsoft.Extensions.Configuration;

// ReSharper disable once CheckNamespace
namespace Arcus.Security.Tests.Integration.Fixture
{
    /// <summary>
    /// Extensions on the <see cref="TestConfig"/> for easier access to the Dapr-related information.
    /// </summary>
    public static class TestConfigExtensions
    {
        /// <summary>
        /// Gets the local file path of the Dapr installation on this system where the tests are run.
        /// </summary>
        /// <param name="configuration">The integration test configuration.</param>
        /// <exception cref="ArgumentException">Thrown when the <paramref name="configuration"/> is <c>null</c>.</exception>
        /// <exception cref="KeyNotFoundException">Thrown when there is no Dapr installation file path present in the application settings.</exception>
        /// <exception cref="FileNotFoundException">Thrown when a Dapr installation on the system where the tests are running cannot be found.</exception>
        public static string GetDaprInstallationFileName(this TestConfig configuration)
        {
            Guard.NotNull(configuration, nameof(configuration));

            var key = "Arcus:Dapr:DaprBin";
            string fileName = configuration.GetValue<string>(key);
            
            if (string.IsNullOrWhiteSpace(fileName))
            {
                throw new KeyNotFoundException(
                    "Could not find the installation file path of the Dapr Sidecar in the local app settings" 
                    + "please install the Dapr Sidecar on this machine (https://docs.dapr.io/getting-started/install-dapr-cli/) "
                    + $"and add the installation folder as configuration key '{key}' to your local app settings");
            }

            if (fileName.StartsWith("#{") && fileName.EndsWith("}#"))
            {
                throw new KeyNotFoundException(
<<<<<<< HEAD
                    $"Could not find the installation file path of the Dapr Sidecar in the local app settings because the appsettings token '{fileName}' is not yet replaced," 
                    + "please install the HashiCorp Vault on this machine (https://docs.dapr.io/getting-started/install-dapr-cli/) "
                    + $"and add the installation folder as configuration key '{key}' to your local app settings");
            }

            return fileName;
=======
                    $"Could not find the installation file path of the Dapr Sidecar in the local app settings because the appsettings token '{filePath}' is not yet replaced," 
                    + "please install the Dapr Sidecar on this machine (https://docs.dapr.io/getting-started/install-dapr-cli/) "
                    + $"and add the installation folder as configuration key '{key}' to your local app settings");
            }

            FileInfo file;
            try
            {
                file = new FileInfo(filePath);
            }
            catch (Exception exception)
            {
                throw new FileNotFoundException(
                    $"Could not find file path returned for key '{key}' because it doesn't point to valid Dapr Sidecar execution file, " 
                    + "please install the Dapr Sidecar on this machine (https://docs.dapr.io/getting-started/install-dapr-cli/) " 
                    + $"and add the installation folder as configuration key '{key}' to your local app settings", exception);
            }

            if (!file.Exists || !file.Name.StartsWith("dapr"))
            {
                throw new FileNotFoundException(
                    $"Could not find file path returned for key '{key}' because it doesn't point to valid Dapr Sidecar execution file ('dapr'), " 
                    + "please install the Dapr Sidecar on this machine (https://docs.dapr.io/getting-started/install-dapr-cli/) " 
                    + $"and add the installation folder as configuration key '{key}' to your local app settings");
            }

            return file;
>>>>>>> 20892566
        }
    }
}<|MERGE_RESOLUTION|>--- conflicted
+++ resolved
@@ -37,42 +37,12 @@
             if (fileName.StartsWith("#{") && fileName.EndsWith("}#"))
             {
                 throw new KeyNotFoundException(
-<<<<<<< HEAD
-                    $"Could not find the installation file path of the Dapr Sidecar in the local app settings because the appsettings token '{fileName}' is not yet replaced," 
-                    + "please install the HashiCorp Vault on this machine (https://docs.dapr.io/getting-started/install-dapr-cli/) "
-                    + $"and add the installation folder as configuration key '{key}' to your local app settings");
-            }
-
-            return fileName;
-=======
                     $"Could not find the installation file path of the Dapr Sidecar in the local app settings because the appsettings token '{filePath}' is not yet replaced," 
                     + "please install the Dapr Sidecar on this machine (https://docs.dapr.io/getting-started/install-dapr-cli/) "
                     + $"and add the installation folder as configuration key '{key}' to your local app settings");
             }
 
-            FileInfo file;
-            try
-            {
-                file = new FileInfo(filePath);
-            }
-            catch (Exception exception)
-            {
-                throw new FileNotFoundException(
-                    $"Could not find file path returned for key '{key}' because it doesn't point to valid Dapr Sidecar execution file, " 
-                    + "please install the Dapr Sidecar on this machine (https://docs.dapr.io/getting-started/install-dapr-cli/) " 
-                    + $"and add the installation folder as configuration key '{key}' to your local app settings", exception);
-            }
-
-            if (!file.Exists || !file.Name.StartsWith("dapr"))
-            {
-                throw new FileNotFoundException(
-                    $"Could not find file path returned for key '{key}' because it doesn't point to valid Dapr Sidecar execution file ('dapr'), " 
-                    + "please install the Dapr Sidecar on this machine (https://docs.dapr.io/getting-started/install-dapr-cli/) " 
-                    + $"and add the installation folder as configuration key '{key}' to your local app settings");
-            }
-
-            return file;
->>>>>>> 20892566
+            return fileName;
         }
     }
 }