--- conflicted
+++ resolved
@@ -179,9 +179,8 @@
             Guard.NotNullOrWhitespace(secretName, nameof(secretName), "Requires a non-blank secret name to request a secret in Azure Key Vault");
             Guard.For<FormatException>(() => !SecretNameRegex.IsMatch(secretName), "Requires a secret name in the correct format to request a secret in Azure Key Vault, see https://docs.microsoft.com/en-us/azure/key-vault/general/about-keys-secrets-certificates#objects-identifiers-and-versioning");
 
-<<<<<<< HEAD
-            Task<Secret> getSecretTask;
-=======
+
+
             var isSuccessful = false;
             using (DependencyMeasurement measurement = DependencyMeasurement.Start())
             {
@@ -204,7 +203,7 @@
 
         private async Task<Secret> GetSecretCoreAsync(string secretName)
         {
->>>>>>> 941d8c61
+            Task<Secret> getSecretTask;
             if (_isUsingAzureSdk)
             {
                 getSecretTask = GetSecretUsingSecretClientAsync(secretName);
