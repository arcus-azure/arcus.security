﻿using System;
using Arcus.Security.Core.Caching.Configuration;
using GuardNet;
using Microsoft.Extensions.Caching.Memory;

namespace Arcus.Security.Core.Caching
{
    /// <summary>
    /// Provide extensions for more fluent/easy composition of adding caching to retrieve Azure Key Vault secrets with the <see cref="CachedSecretProvider"/>.
    /// </summary>
    public static class SecretProviderCachingExtensions
    {
        /// <summary>
        /// Creates an <see cref="ICachedSecretProvider" /> instance that will use <see cref="IMemoryCache"/> to get SecretValues from the passed <paramref name="secretProvider"/>.
        /// </summary>
        /// <param name="secretProvider">An instantiated <see cref="ISecretProvider" /> that will only be called if the value is not cached</param>
        /// <param name="cachingDuration">The duration to cache secrets in memory</param>
        /// <param name="memoryCache">Optional <see cref="IMemoryCache" /> that can be used for caching.  Defaults to a <see cref="MemoryCache" /> instance</param>
        /// <returns>A secret provider that caches values</returns>
        /// <exception cref="ArgumentNullException">Thrown when the <paramref name="secretProvider"/> or <paramref name="memoryCache"/> is <c>null</c>.</exception>
<<<<<<< HEAD
        /// <exception cref="ArgumentOutOfRangeException">Thrown when the <paramref name="cachingDuration"/> is outside the bounds of a valid cache duration.</exception>
        public static ICachedSecretProvider WithCaching(this ISecretProvider secretProvider, TimeSpan cachingDuration, IMemoryCache memoryCache)
        {
            Guard.NotNull(secretProvider, nameof(secretProvider), "Requires a secret provider to create a cached version");
            Guard.For<ArgumentOutOfRangeException>(() => cachingDuration <= default(TimeSpan), "Requires a caching duration of a positive time interval");
            Guard.NotNull(memoryCache, nameof(memoryCache), "Requires a memory cache to store the cached results");
=======
        /// <exception cref="ArgumentOutOfRangeException">Thrown when the <paramref name="cachingDuration"/> is not a positive time duration.</exception>
        public static ICachedSecretProvider WithCaching(this ISecretProvider secretProvider, TimeSpan cachingDuration, IMemoryCache memoryCache)
        {
            Guard.NotNull(secretProvider, nameof(secretProvider), "Requires a secret provider instance to include caching while retrieving secrets");
            Guard.NotLessThan(cachingDuration, TimeSpan.Zero, nameof(cachingDuration), "Requires a positive time duration in which the caching should take place");
            Guard.NotNull(memoryCache, nameof(memoryCache), "Requires a memory caching implementation to include caching while retrieving secrets");
>>>>>>> f2eca30c
            
            return new CachedSecretProvider(secretProvider, new CacheConfiguration(cachingDuration), memoryCache);
        }

        /// <summary>
        /// Creates an <see cref="ICachedSecretProvider" /> instance that will use a default <see cref="IMemoryCache"/> implementation
        /// to get SecretValues from the passed <paramref name="secretProvider"/>.
        /// </summary>
        /// <param name="secretProvider">An instantiated <see cref="ISecretProvider" /> that will only be called if the value is not cached</param>
        /// <param name="cachingDuration">The duration to cache secrets in memory</param>
        /// <returns>A secret provider that caches values</returns>
        /// <exception cref="ArgumentNullException">Thrown when the <paramref name="secretProvider"/> is <c>null</c>.</exception>
<<<<<<< HEAD
        /// <exception cref="ArgumentOutOfRangeException">Thrown when the <paramref name="cachingDuration"/> is outside the bounds of a valid cache duration.</exception>
        public static ICachedSecretProvider WithCaching(this ISecretProvider secretProvider, TimeSpan cachingDuration)
        {
            Guard.NotNull(secretProvider, nameof(secretProvider), "Requires a secret provider to create a cached version");
            Guard.For<ArgumentOutOfRangeException>(() => cachingDuration <= default(TimeSpan), "Requires a caching duration of a positive time interval");

=======
        /// <exception cref="ArgumentOutOfRangeException">Thrown when the <paramref name="cachingDuration"/> is not a positive time duration.</exception>
        public static ICachedSecretProvider WithCaching(this ISecretProvider secretProvider, TimeSpan cachingDuration)
        {
            Guard.NotNull(secretProvider, nameof(secretProvider), "Requires a secret provider instance to include caching while retrieving secrets");
            Guard.NotLessThan(cachingDuration, TimeSpan.Zero, nameof(cachingDuration), "Requires a positive time duration in which the caching should take place");
            
>>>>>>> f2eca30c
            return new CachedSecretProvider(secretProvider, new CacheConfiguration(cachingDuration));
        }

        /// <summary>
        /// Creates an <see cref="ICachedSecretProvider" /> instance that will use a default <see cref="IMemoryCache"/> implementation
        /// to get SecretValues from the passed <paramref name="secretProvider"/>.
        /// </summary>
        /// <param name="secretProvider">An instantiated <see cref="ISecretProvider" /> that will only be called if the value is not cached</param>
        /// <returns>A secret provider that caches values</returns>
        /// <exception cref="ArgumentNullException">Thrown when the <paramref name="secretProvider"/> is <c>null</c>.</exception>
        public static ICachedSecretProvider WithCaching(this ISecretProvider secretProvider)
        {
<<<<<<< HEAD
            Guard.NotNull(secretProvider, nameof(secretProvider), "Requires a secret provider to create a cached version");

=======
            Guard.NotNull(secretProvider, nameof(secretProvider), "Requires a secret provider instance to include caching while retrieving secrets");
            
>>>>>>> f2eca30c
            return new CachedSecretProvider(secretProvider);
        }
    }
}<|MERGE_RESOLUTION|>--- conflicted
+++ resolved
@@ -18,22 +18,13 @@
         /// <param name="memoryCache">Optional <see cref="IMemoryCache" /> that can be used for caching.  Defaults to a <see cref="MemoryCache" /> instance</param>
         /// <returns>A secret provider that caches values</returns>
         /// <exception cref="ArgumentNullException">Thrown when the <paramref name="secretProvider"/> or <paramref name="memoryCache"/> is <c>null</c>.</exception>
-<<<<<<< HEAD
-        /// <exception cref="ArgumentOutOfRangeException">Thrown when the <paramref name="cachingDuration"/> is outside the bounds of a valid cache duration.</exception>
-        public static ICachedSecretProvider WithCaching(this ISecretProvider secretProvider, TimeSpan cachingDuration, IMemoryCache memoryCache)
-        {
-            Guard.NotNull(secretProvider, nameof(secretProvider), "Requires a secret provider to create a cached version");
-            Guard.For<ArgumentOutOfRangeException>(() => cachingDuration <= default(TimeSpan), "Requires a caching duration of a positive time interval");
-            Guard.NotNull(memoryCache, nameof(memoryCache), "Requires a memory cache to store the cached results");
-=======
         /// <exception cref="ArgumentOutOfRangeException">Thrown when the <paramref name="cachingDuration"/> is not a positive time duration.</exception>
         public static ICachedSecretProvider WithCaching(this ISecretProvider secretProvider, TimeSpan cachingDuration, IMemoryCache memoryCache)
         {
             Guard.NotNull(secretProvider, nameof(secretProvider), "Requires a secret provider instance to include caching while retrieving secrets");
             Guard.NotLessThan(cachingDuration, TimeSpan.Zero, nameof(cachingDuration), "Requires a positive time duration in which the caching should take place");
             Guard.NotNull(memoryCache, nameof(memoryCache), "Requires a memory caching implementation to include caching while retrieving secrets");
->>>>>>> f2eca30c
-            
+
             return new CachedSecretProvider(secretProvider, new CacheConfiguration(cachingDuration), memoryCache);
         }
 
@@ -45,21 +36,12 @@
         /// <param name="cachingDuration">The duration to cache secrets in memory</param>
         /// <returns>A secret provider that caches values</returns>
         /// <exception cref="ArgumentNullException">Thrown when the <paramref name="secretProvider"/> is <c>null</c>.</exception>
-<<<<<<< HEAD
-        /// <exception cref="ArgumentOutOfRangeException">Thrown when the <paramref name="cachingDuration"/> is outside the bounds of a valid cache duration.</exception>
-        public static ICachedSecretProvider WithCaching(this ISecretProvider secretProvider, TimeSpan cachingDuration)
-        {
-            Guard.NotNull(secretProvider, nameof(secretProvider), "Requires a secret provider to create a cached version");
-            Guard.For<ArgumentOutOfRangeException>(() => cachingDuration <= default(TimeSpan), "Requires a caching duration of a positive time interval");
-
-=======
         /// <exception cref="ArgumentOutOfRangeException">Thrown when the <paramref name="cachingDuration"/> is not a positive time duration.</exception>
         public static ICachedSecretProvider WithCaching(this ISecretProvider secretProvider, TimeSpan cachingDuration)
         {
             Guard.NotNull(secretProvider, nameof(secretProvider), "Requires a secret provider instance to include caching while retrieving secrets");
             Guard.NotLessThan(cachingDuration, TimeSpan.Zero, nameof(cachingDuration), "Requires a positive time duration in which the caching should take place");
-            
->>>>>>> f2eca30c
+
             return new CachedSecretProvider(secretProvider, new CacheConfiguration(cachingDuration));
         }
 
@@ -72,13 +54,8 @@
         /// <exception cref="ArgumentNullException">Thrown when the <paramref name="secretProvider"/> is <c>null</c>.</exception>
         public static ICachedSecretProvider WithCaching(this ISecretProvider secretProvider)
         {
-<<<<<<< HEAD
-            Guard.NotNull(secretProvider, nameof(secretProvider), "Requires a secret provider to create a cached version");
+            Guard.NotNull(secretProvider, nameof(secretProvider), "Requires a secret provider instance to include caching while retrieving secrets");
 
-=======
-            Guard.NotNull(secretProvider, nameof(secretProvider), "Requires a secret provider instance to include caching while retrieving secrets");
-            
->>>>>>> f2eca30c
             return new CachedSecretProvider(secretProvider);
         }
     }
