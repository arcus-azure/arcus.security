--- conflicted
+++ resolved
@@ -115,11 +115,7 @@
         /// <exception cref="ArgumentException">The <paramref name="secretName"/> must not be empty</exception>
         /// <exception cref="ArgumentNullException">The <paramref name="secretName"/> must not be null</exception>
         /// <exception cref="SecretNotFoundException">The secret was not found, using the given name</exception>
-<<<<<<< HEAD
-        [Obsolete("Will be removed in v3.0 as versioned secrets will be handled on the concrete secret providers themselves")]
-=======
         [Obsolete("Will be removed in v3.0 as versioned secrets will be moved to their concrete types")]
->>>>>>> 6bfcf92f
         public static async Task<IEnumerable<Secret>> GetSecretsAsync(this ISecretProvider secretProvider, string secretName)
         {
             if (string.IsNullOrWhiteSpace(secretName))
