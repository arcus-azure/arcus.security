﻿using System;
using System.Collections.Generic;
using Arcus.Security.Core;
using Arcus.Security.Core.Caching;
using Arcus.Security.Core.Providers;
using GuardNet;
using Microsoft.Extensions.DependencyInjection;
using Microsoft.Extensions.DependencyInjection.Extensions;
using Microsoft.Extensions.Logging;

// ReSharper disable once CheckNamespace
namespace Microsoft.Extensions.Hosting
{
    /// <summary>
    /// Represents the entry point for extending the available secret store in the application.
    /// </summary>
    public class SecretStoreBuilder
    {
        /// <summary>
        /// Initializes a new instance of the <see cref="SecretStoreBuilder"/> class.
        /// </summary>
        /// <param name="services">The available registered services in the application.</param>
        /// <exception cref="ArgumentNullException">Thrown when the <paramref name="services"/> is <c>null</c>.</exception>
        public SecretStoreBuilder(IServiceCollection services)
        {
            Guard.NotNull(services, nameof(services), "Requires a sequence of registered services to register the secret providers for the secret store");
            Services = services;
        }

        /// <summary>
        /// Gets the available registered services in the application.
        /// </summary>
        public IServiceCollection Services { get; }

        /// <summary>
        /// Gets the available secret sources currently registered to be included in the resulting root secret store.
        /// </summary>
        /// <remarks>
        ///     The series of secret stores is directly publicly available including the operations so future (consumer) extensions can easily low-level manipulate this series during build-up.
<<<<<<< HEAD
        ///     Though, for almost all use-cases, the <see cref="AddProvider"/> should be sufficient.
=======
        ///     Though, for almost all use-cases, the <see cref="AddProvider(ISecretProvider,Func{string,string})"/> should be sufficient.
>>>>>>> 6b878e89
        /// </remarks>
        public IList<SecretStoreSource> SecretStoreSources { get; } = new List<SecretStoreSource>();

        /// <summary>
        /// Gets the registered filters to determine if a thrown <see cref="Exception"/> is considered a critical exception,
        /// and should make sure that secret store handles this differently.
        /// </summary>
        /// <remarks>
        ///     The series of exception filters is directly publicly available including the operations so future (consumer) extensions can easily low-level manipulate this series during build-up.
        ///     Though, for almost all use-cases, the <see cref="AddCriticalException{TException}()"/> and <see cref="AddCriticalException{TException}(System.Func{TException,bool})"/> should be sufficient.
        /// </remarks>
        public IList<CriticalExceptionFilter> CriticalExceptionFilters { get; } = new List<CriticalExceptionFilter>();

        /// <summary>
        /// Adds an <see cref="ISecretProvider"/> implementation to the secret store of the application.
        /// </summary>
        /// <param name="secretProvider">The provider which secrets are added to the secret store.</param>
        /// <param name="mutateSecretName">The optional function to mutate the secret name before looking it up.</param>
        /// <returns>
        ///     The extended secret store with the given <paramref name="secretProvider"/>.
        /// </returns>
        /// <exception cref="ArgumentNullException">Thrown when the <paramref name="secretProvider"/> is <c>null</c>.</exception>
        public SecretStoreBuilder AddProvider(ISecretProvider secretProvider, Func<string, string> mutateSecretName = null)
        {
            Guard.NotNull(secretProvider, nameof(secretProvider), "Requires a secret provider to add to the secret store");

            if (mutateSecretName is null)
            {
                SecretStoreSources.Add(new SecretStoreSource(secretProvider));
            }
            else
            {
                SecretStoreSources.Add(CreateMutatedSecretSource(serviceProvider => secretProvider, mutateSecretName));
            }
            
            return this;
        }

        /// <summary>
        /// Adds an <see cref="ISecretProvider"/> implementation to the secret store of the application.
        /// </summary>
        /// <param name="createSecretProvider">The function to create a provider which secrets are added to the secret store.</param>
        /// <param name="mutateSecretName">The optional function to mutate the secret name before looking it up.</param>
        /// <returns>
        ///     The extended secret store with the given <paramref name="createSecretProvider"/> as lazy initialization.
        /// </returns>
        /// <exception cref="ArgumentNullException">Thrown when the <paramref name="createSecretProvider"/> is <c>null</c>.</exception>
        public SecretStoreBuilder AddProvider(
            Func<IServiceProvider, ISecretProvider> createSecretProvider,
            Func<string, string> mutateSecretName = null)
        {
            Guard.NotNull(createSecretProvider, nameof(createSecretProvider), "Requires a function to create a secret provider to add to the secret store");

            if (mutateSecretName is null)
            {
                SecretStoreSources.Add(new SecretStoreSource(createSecretProvider));
            }
            else
            {
                SecretStoreSources.Add(CreateMutatedSecretSource(createSecretProvider, mutateSecretName));
            }
            
            return this;
        }

<<<<<<< HEAD
        /// <summary>
        /// Adds an exception of type <typeparamref name="TException"/> to the critical exceptions list
        /// which makes sure that the secret store handles all exceptions of type <typeparamref name="TException"/> differently.
        /// </summary>
        /// <typeparam name="TException">The type of the <see cref="Exception"/> to add as critical exception.</typeparam>
        public SecretStoreBuilder AddCriticalException<TException>() where TException : Exception
        {
            CriticalExceptionFilters.Add(new CriticalExceptionFilter(typeof(TException), exception => exception is TException));
            return this;
        }

        /// <summary>
        /// Adds an exception filter of type <typeparamref name="TException"/> to the critical exception list which makes sure that
        /// the secret store handles all exceptions of type <typeparamref name="TException"/>, where the criteria specified in the <paramref name="exceptionFilter"/> holds, differently.
        /// </summary>
        /// <typeparam name="TException">The type of the <see cref="Exception"/> to add as critical exception.</typeparam>
        /// <param name="exceptionFilter">The filter that makes sure that only specific <typeparamref name="TException"/>'s are considered critical exceptions.</param>
        /// <exception cref="ArgumentNullException">Thrown when the <paramref name="exceptionFilter"/> is <c>null</c>.</exception>
        public SecretStoreBuilder AddCriticalException<TException>(Func<TException, bool> exceptionFilter) where TException : Exception
        {
            Guard.NotNull(exceptionFilter, nameof(exceptionFilter), "Requires an exception filter to select only exceptions that match a specific criteria");

            CriticalExceptionFilters.Add(new CriticalExceptionFilter(typeof(TException), exception =>
            {
                if (exception is TException specificException)
                {
                    return exceptionFilter(specificException);
                }

                return false;
            }));

            return this;
        }

=======
>>>>>>> 6b878e89
        /// <summary>
        /// Builds the secret store and register the store into the <see cref="IServiceCollection"/>.
        /// </summary>
        internal void RegisterSecretStore()
        {
            foreach (SecretStoreSource source in SecretStoreSources)
            {
                if (source is null)
<<<<<<< HEAD
                {
                    continue;
                }

                if (source.MutateSecretName is null)
=======
>>>>>>> 6b878e89
                {
                    continue;
                }

                Services.AddSingleton(serviceProvider =>
                {
                    source.EnsureSecretProviderCreated(serviceProvider);
                    return source;
                });
            }

            foreach (CriticalExceptionFilter filter in CriticalExceptionFilters)
            {
                if (filter is null)
                {
                    continue;
                }

                Services.AddSingleton(filter);
            }

            Services.TryAddSingleton<ICachedSecretProvider, CompositeSecretProvider>();
            Services.TryAddSingleton<ISecretProvider>(serviceProvider => serviceProvider.GetRequiredService<ICachedSecretProvider>());
        }

        private static SecretStoreSource CreateMutatedSecretSource(
            Func<IServiceProvider, ISecretProvider> createSecretProvider,
            Func<string, string> mutateSecretName)
        {
            return new SecretStoreSource(serviceProvider =>
            {
                ISecretProvider secretProvider = createSecretProvider(serviceProvider);
                if (secretProvider is ICachedSecretProvider cachedSecretProvider)
                {
                    var logger = serviceProvider.GetService<ILogger<MutatedSecretNameCachedSecretProvider>>();
                    return new MutatedSecretNameCachedSecretProvider(cachedSecretProvider, mutateSecretName, logger);
                }
                {
                    var logger = serviceProvider.GetService<ILogger<MutatedSecretNameSecretProvider>>();
                    return new MutatedSecretNameSecretProvider(secretProvider, mutateSecretName, logger);
                }
            });
        }
    }
}<|MERGE_RESOLUTION|>--- conflicted
+++ resolved
@@ -37,11 +37,7 @@
         /// </summary>
         /// <remarks>
         ///     The series of secret stores is directly publicly available including the operations so future (consumer) extensions can easily low-level manipulate this series during build-up.
-<<<<<<< HEAD
-        ///     Though, for almost all use-cases, the <see cref="AddProvider"/> should be sufficient.
-=======
         ///     Though, for almost all use-cases, the <see cref="AddProvider(ISecretProvider,Func{string,string})"/> should be sufficient.
->>>>>>> 6b878e89
         /// </remarks>
         public IList<SecretStoreSource> SecretStoreSources { get; } = new List<SecretStoreSource>();
 
@@ -107,7 +103,6 @@
             return this;
         }
 
-<<<<<<< HEAD
         /// <summary>
         /// Adds an exception of type <typeparamref name="TException"/> to the critical exceptions list
         /// which makes sure that the secret store handles all exceptions of type <typeparamref name="TException"/> differently.
@@ -143,8 +138,6 @@
             return this;
         }
 
-=======
->>>>>>> 6b878e89
         /// <summary>
         /// Builds the secret store and register the store into the <see cref="IServiceCollection"/>.
         /// </summary>
@@ -153,14 +146,6 @@
             foreach (SecretStoreSource source in SecretStoreSources)
             {
                 if (source is null)
-<<<<<<< HEAD
-                {
-                    continue;
-                }
-
-                if (source.MutateSecretName is null)
-=======
->>>>>>> 6b878e89
                 {
                     continue;
                 }
