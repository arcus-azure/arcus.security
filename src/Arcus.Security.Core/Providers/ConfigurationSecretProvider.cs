using System;
using System.Threading.Tasks;
<<<<<<< HEAD
=======
﻿using GuardNet;
>>>>>>> de852f57
using Microsoft.Extensions.Configuration;

namespace Arcus.Security.Core.Providers
{
    /// <summary>
    /// <see cref="ISecretProvider"/> implementation that retrieves secrets from the <see cref="IConfiguration"/>. It is recommended to only use this for development purposes.
    /// </summary>
    public class ConfigurationSecretProvider : ISyncSecretProvider
    {
        private readonly IConfiguration _configuration;

        /// <summary>
        /// Initializes a new instance of the <see cref="ConfigurationSecretProvider"/> class.
        /// </summary>
        /// <param name="configuration">The configuration of the application, containing secrets.</param>
        /// <exception cref="ArgumentNullException">Thrown when the <paramref name="configuration"/> is <c>null</c>.</exception>
        public ConfigurationSecretProvider(IConfiguration configuration)
        {
            if (configuration is null)
            {
                throw new ArgumentNullException(nameof(configuration), "Requires a configuration instance to retrieve the secrets from");
            }

            _configuration = configuration;
        }

        /// <summary>Retrieves the secret value, based on the given name</summary>
        /// <param name="secretName">The name of the secret key</param>
        /// <returns>Returns a <see cref="T:Arcus.Security.Core.Secret" /> that contains the secret key</returns>
        /// <exception cref="T:System.ArgumentException">The <paramref name="secretName" /> must not be empty</exception>
        /// <exception cref="T:System.ArgumentNullException">The <paramref name="secretName" /> must not be null</exception>
        /// <exception cref="T:Arcus.Security.Core.SecretNotFoundException">The secret was not found, using the given name</exception>
        public Task<Secret> GetSecretAsync(string secretName)
        {
            if (string.IsNullOrWhiteSpace(secretName))
            {
                throw new ArgumentException("Requires a non-blank secret name to look up the secret configuration value", nameof(secretName));
            }

            Secret secret = GetSecret(secretName);
            return Task.FromResult(secret);
        }

        /// <summary>Retrieves the secret value, based on the given name</summary>
        /// <param name="secretName">The name of the secret key</param>
        /// <returns>Returns the secret key.</returns>
        /// <exception cref="T:System.ArgumentException">The <paramref name="secretName" /> must not be empty</exception>
        /// <exception cref="T:System.ArgumentNullException">The <paramref name="secretName" /> must not be null</exception>
        /// <exception cref="T:Arcus.Security.Core.SecretNotFoundException">The secret was not found, using the given name</exception>
        [Obsolete("Will be removed in v3 in favor of solely using " + nameof(GetSecretAsync) + " instead")]
        public Task<string> GetRawSecretAsync(string secretName)
        {
            if (string.IsNullOrWhiteSpace(secretName))
            {
                throw new ArgumentException("Requires a non-blank secret name to look up the secret configuration value", nameof(secretName));
            }

            string secretValue = GetRawSecret(secretName);
            return Task.FromResult(secretValue);
        }

        /// <summary>
        /// Retrieves the secret value, based on the given name
        /// </summary>
        /// <param name="secretName">The name of the secret key</param>
        /// <returns>Returns a <see cref="Secret"/> that contains the secret key</returns>
        /// <exception cref="ArgumentException">Thrown when the <paramref name="secretName"/> is blank.</exception>
        /// <exception cref="SecretNotFoundException">Thrown when the secret was not found, using the given name.</exception>
        public Secret GetSecret(string secretName)
        {
            if (string.IsNullOrWhiteSpace(secretName))
            {
                throw new ArgumentException("Requires a non-blank secret name to look up the secret configuration value", nameof(secretName));
            }

            string secretValue = _configuration[secretName];
            if (secretValue is null)
            {
                return null;
            }

            return new Secret(secretValue);
        }

        /// <summary>
        /// Retrieves the secret value, based on the given name
        /// </summary>
        /// <param name="secretName">The name of the secret key</param>
        /// <returns>Returns the secret key.</returns>
        /// <exception cref="ArgumentException">Thrown when the <paramref name="secretName"/> is blank.</exception>
        /// <exception cref="SecretNotFoundException">Thrown when the secret was not found, using the given name.</exception>
        [Obsolete("Will be removed in v3 in favor of solely using " + nameof(GetSecret) + " instead")]
        public string GetRawSecret(string secretName)
        {
<<<<<<< HEAD
            if (string.IsNullOrWhiteSpace(secretName))
            {
                throw new ArgumentException("Requires a non-blank secret name to look up the secret configuration value", nameof(secretName));
            }
            
=======
            Guard.NotNullOrWhitespace(secretName, nameof(secretName), "Requires a non-blank secret name to look up the secret configuration value");

>>>>>>> de852f57
            string secretValue = _configuration[secretName];
            return secretValue;
        }
    }
}<|MERGE_RESOLUTION|>--- conflicted
+++ resolved
@@ -1,9 +1,5 @@
 using System;
 using System.Threading.Tasks;
-<<<<<<< HEAD
-=======
-﻿using GuardNet;
->>>>>>> de852f57
 using Microsoft.Extensions.Configuration;
 
 namespace Arcus.Security.Core.Providers
@@ -98,16 +94,11 @@
         [Obsolete("Will be removed in v3 in favor of solely using " + nameof(GetSecret) + " instead")]
         public string GetRawSecret(string secretName)
         {
-<<<<<<< HEAD
             if (string.IsNullOrWhiteSpace(secretName))
             {
                 throw new ArgumentException("Requires a non-blank secret name to look up the secret configuration value", nameof(secretName));
             }
             
-=======
-            Guard.NotNullOrWhitespace(secretName, nameof(secretName), "Requires a non-blank secret name to look up the secret configuration value");
-
->>>>>>> de852f57
             string secretValue = _configuration[secretName];
             return secretValue;
         }
